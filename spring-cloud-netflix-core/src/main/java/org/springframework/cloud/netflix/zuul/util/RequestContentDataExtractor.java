--- conflicted
+++ resolved
@@ -34,7 +34,6 @@
 import java.util.Set;
 
 public class RequestContentDataExtractor {
-<<<<<<< HEAD
 	public static MultiValueMap<String, Object> extract(HttpServletRequest request) throws IOException {
 		return (request instanceof MultipartHttpServletRequest) ?
 				extractFromMultipartRequest((MultipartHttpServletRequest) request) :
@@ -42,13 +41,13 @@
 	}
 
 	private static MultiValueMap<String, Object> extractFromRequest(HttpServletRequest request) throws IOException {
-		MultiValueMap<String, Object> builder	 = new LinkedMultiValueMap<>();
-		Set<String>				   queryParams = findQueryParams(request);
+		MultiValueMap<String, Object> builder = new LinkedMultiValueMap<>();
+		Set<String>	queryParams = findQueryParams(request);
 
 		for (Entry<String, String[]> entry : request.getParameterMap().entrySet()) {
 			String key = entry.getKey();
 
-			if (!queryParams.contains(key)) {
+			if (!queryParams.contains(key) && entry.getValue() != null) {
 				for (String value : entry.getValue()) {
 					builder.add(key, value);
 				}
@@ -60,8 +59,8 @@
 
 	private static MultiValueMap<String, Object> extractFromMultipartRequest(MultipartHttpServletRequest request)
 			throws IOException {
-		MultiValueMap<String, Object> builder	 = new LinkedMultiValueMap<>();
-		Set<String>				   queryParams = findQueryParams(request);
+		MultiValueMap<String, Object> builder = new LinkedMultiValueMap<>();
+		Set<String>	queryParams = findQueryParams(request);
 
 		for (Entry<String, String[]> entry : request.getParameterMap().entrySet()) {
 			String key = entry.getKey();
@@ -98,7 +97,7 @@
 
 	private static Set<String> findQueryParams(HttpServletRequest request) {
 		Set<String> result = new HashSet<>();
-		String	  query  = request.getQueryString();
+		String query  = request.getQueryString();
 
 		if (query != null) {
 			for (String value : StringUtils.tokenizeToStringArray(query, "&")) {
@@ -111,82 +110,4 @@
 
 		return result;
 	}
-=======
-    public static MultiValueMap<String, Object> extract(HttpServletRequest request) throws IOException {
-        return (request instanceof MultipartHttpServletRequest) ?
-                extractFromMultipartRequest((MultipartHttpServletRequest) request) :
-                extractFromRequest(request);
-    }
-
-    private static MultiValueMap<String, Object> extractFromRequest(HttpServletRequest request) throws IOException {
-        MultiValueMap<String, Object> builder     = new LinkedMultiValueMap<>();
-        Set<String>                   queryParams = findQueryParams(request);
-
-        for (Entry<String, String[]> entry : request.getParameterMap().entrySet()) {
-            String key = entry.getKey();
-
-            if (!queryParams.contains(key) && entry.getValue() != null) {
-                for (String value : entry.getValue()) {
-                    builder.add(key, value);
-                }
-            }
-        }
-
-        return builder;
-    }
-
-    private static MultiValueMap<String, Object> extractFromMultipartRequest(MultipartHttpServletRequest request)
-            throws IOException {
-        MultiValueMap<String, Object> builder     = new LinkedMultiValueMap<>();
-        Set<String>                   queryParams = findQueryParams(request);
-
-        for (Entry<String, String[]> entry : request.getParameterMap().entrySet()) {
-            String key = entry.getKey();
-
-            if (!queryParams.contains(key)) {
-                for (String value : entry.getValue()) {
-                    HttpHeaders headers = new HttpHeaders();
-                    String      type    = request.getMultipartContentType(key);
-
-                    if (type != null) {
-                        headers.setContentType(MediaType.valueOf(type));
-                    }
-
-                    builder.add(key, new HttpEntity<>(value, headers));
-                }
-            }
-        }
-
-        for (Entry<String, List<MultipartFile>> parts : request.getMultiFileMap().entrySet()) {
-            for (MultipartFile file : parts.getValue()) {
-                HttpHeaders headers = new HttpHeaders();
-                headers.setContentDispositionFormData(file.getName(), file.getOriginalFilename());
-                if (file.getContentType() != null) {
-                    headers.setContentType(MediaType.valueOf(file.getContentType()));
-                }
-
-                HttpEntity entity = new HttpEntity<>(new InputStreamResource(file.getInputStream()), headers);
-                builder.add(parts.getKey(), entity);
-            }
-        }
-
-        return builder;
-    }
-
-    private static Set<String> findQueryParams(HttpServletRequest request) {
-        Set<String> result = new HashSet<>();
-        String      query  = request.getQueryString();
-
-        if (query != null) {
-            for (String value : StringUtils.tokenizeToStringArray(query, "&")) {
-                if (value.contains("=")) {
-                    value = value.substring(0, value.indexOf("="));
-                }
-                result.add(value);
-            }
-        }
-
-        return result;
-    }
->>>>>>> 0401ad96
 }